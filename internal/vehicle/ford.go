--- conflicted
+++ resolved
@@ -210,13 +210,8 @@
 		var lastUpdate time.Time
 		lastUpdate, err = time.Parse(fordTimeFormat, res.VehicleStatus.LastRefresh)
 
-<<<<<<< HEAD
 		if elapsed := time.Since(lastUpdate); err == nil && elapsed > fordOutdatedAfter {
-			v.log.DEBUG.Printf("vehicle status is outdated (age %v > %v), requesting refresh", elapsed, fordOutdatedAfter)
-=======
-		if err == nil && time.Since(lastUpdate) > fordOutdatedAfter {
-			v.log.DEBUG.Printf("API provided outdated status (age %v > %v), requesting refresh from vehicle", time.Since(lastUpdate), fordOutdatedAfter)
->>>>>>> cea7dc81
+			v.log.DEBUG.Printf("API provided outdated status (age %v > %v), request refresh from vehicle", elapsed, fordOutdatedAfter)
 			res, err = v.vehicleStatusRefresh()
 		}
 	}
